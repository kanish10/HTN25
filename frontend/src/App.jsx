import React, { useRef, useState, useEffect } from "react";
import { motion } from "framer-motion";
import {
  Upload, Wand2, Box, Zap, CheckCircle, ExternalLink,
  AlertCircle, ChevronDown, ChevronUp, Package, Tag, DollarSign, Truck,
  LogIn, LogOut, User, Calculator, X, Eye, Monitor, Maximize2
} from "lucide-react";
import axios from "axios";
import ShippingCalculator from "./ShippingCalculator";
<<<<<<< HEAD
import { login, logout, isAuthenticated, getUser, verifyToken } from "./auth";
=======
import ShippingOptimizer from "./ShippingOptimizer";
>>>>>>> 951eb23a
import "./App.css"; // keep your current CSS

// ========= Config =========
const API_URL = "http://localhost:3002";

// ========= Local storage for uploads =========
const UPLOADS_KEY = "sb_uploads";

const getUploads = () => {
  try { return JSON.parse(localStorage.getItem(UPLOADS_KEY) || "[]"); } catch { return []; }
};
const addUpload = (item) => {
  const arr = getUploads();
  arr.unshift(item);
  localStorage.setItem(UPLOADS_KEY, JSON.stringify(arr.slice(0, 50)));
};

// ========= AI AGENT COMPONENTS =========

// AI Agent Wrapper Component
const AIAgentWrapper = ({ children, isActive, className = "", ...props }) => {
  return (
    <div className={`ai-agent-wrapper ${isActive ? 'active' : ''} ${className}`} {...props}>
      {children}
    </div>
  );
};

// AI Status Messages Component
const AIStatusMessage = ({ message, submessage, type = "processing", icon: Icon }) => {
  const [displayedMessage, setDisplayedMessage] = useState("");
  const [messageIndex, setMessageIndex] = useState(0);

  useEffect(() => {
    if (type === "processing" && message) {
      setDisplayedMessage("");
      setMessageIndex(0);

      const timer = setInterval(() => {
        setMessageIndex((prevIndex) => {
          if (prevIndex < message.length) {
            setDisplayedMessage(message.slice(0, prevIndex + 1));
            return prevIndex + 1;
          } else {
            clearInterval(timer);
            return prevIndex;
          }
        });
      }, 50);

      return () => clearInterval(timer);
    } else {
      setDisplayedMessage(message);
    }
  }, [message, type]);

  return (
    <div className="ai-status-container">
      <div className="ai-status-message">
        <div className={`ai-status-icon ${type}`}>
          {Icon ? <Icon size={14} /> : <Wand2 size={14} />}
        </div>
        <span className={type === "processing" ? "typing-effect" : ""}>
          {displayedMessage}
        </span>
      </div>
      {submessage && (
        <div className="ai-status-submessage">
          {submessage}
        </div>
      )}
    </div>
  );
};

// AI Progress Steps Component
const AIProgressSteps = ({ steps, currentStep }) => {
  return (
    <div className="ai-progress-steps">
      {steps.map((step, index) => {
        const isCompleted = index < currentStep;
        const isActive = index === currentStep;

        return (
          <div
            key={index}
            className={`ai-progress-step ${isActive ? 'active' : ''} ${isCompleted ? 'completed' : ''}`}
          >
            <div className="ai-progress-indicator">
              {isCompleted ? <CheckCircle size={16} /> : index + 1}
            </div>
            <div className="ai-progress-content">
              <div className="ai-progress-title">{step.title}</div>
              <div className="ai-progress-description">{step.description}</div>
            </div>
          </div>
        );
      })}
    </div>
  );
};

// Embedded Shopify Preview Component
const EmbeddedShopifyPreview = ({
  isOpen,
  onClose,
  productData,
  onPublish,
  publishStatus,
  autoScroll = true
}) => {
  const [currentHighlight, setCurrentHighlight] = useState(null);
  const [scrollProgress, setScrollProgress] = useState(0);
  const [isHovered, setIsHovered] = useState(false);

  const mockShopifyFields = [
    { id: 'title', label: 'Product Title', value: productData?.generatedContent?.title || 'Loading...', delay: 1000 },
    { id: 'description', label: 'Description', value: productData?.generatedContent?.description || 'Loading...', delay: 2000 },
    { id: 'price', label: 'Price', value: productData?.extractedData?.suggestedPrice ? `$${productData.extractedData.suggestedPrice.min} - $${productData.extractedData.suggestedPrice.max}` : 'Loading...', delay: 3000 },
    { id: 'tags', label: 'SEO Tags', value: productData?.generatedContent?.seoTags?.join(', ') || 'Loading...', delay: 4000 },
    { id: 'shipping', label: 'Shipping', value: productData?.shippingData?.singleItem?.recommendedBox || 'Loading...', delay: 5000 }
  ];

  // Auto-scroll simulation
  useEffect(() => {
    if (!isOpen || !autoScroll || isHovered) return;

    let currentIndex = 0;
    const scrollInterval = setInterval(() => {
      if (currentIndex < mockShopifyFields.length && !isHovered) {
        setCurrentHighlight(mockShopifyFields[currentIndex].id);
        setScrollProgress((currentIndex + 1) / mockShopifyFields.length * 100);
        currentIndex++;
      } else if (currentIndex >= mockShopifyFields.length) {
        clearInterval(scrollInterval);
        setCurrentHighlight(null);
      }
    }, 1500);

    return () => clearInterval(scrollInterval);
  }, [isOpen, autoScroll, isHovered, mockShopifyFields.length]);

  if (!isOpen) return null;

  return (
    <motion.div
      className="embedded-preview-overlay"
      initial={{ opacity: 0 }}
      animate={{ opacity: 1 }}
      exit={{ opacity: 0 }}
      onClick={(e) => e.target === e.currentTarget && onClose()}
    >
      <div className="embedded-preview-container">
        <div className="embedded-preview-header">
          <div className="embedded-preview-title">
            <Monitor size={20} />
            Shopify Product Preview
          </div>
          <div className="embedded-preview-controls">
            <button className="btn ai-secondary" onClick={() => window.open('#', '_blank')}>
              <Maximize2 size={14} />
              Open in New Tab
            </button>
            <button className="btn" onClick={onClose}>
              <X size={16} />
            </button>
          </div>
        </div>

        <div className="embedded-preview-content">
          <div className="embedded-preview-sidebar">
            <h3 style={{ marginTop: 0, color: '#065f46' }}>Auto-Populate Progress</h3>
            <div style={{ marginBottom: '20px' }}>
              <div className="progress-bar-container">
                <div
                  className="progress-bar"
                  style={{ width: `${scrollProgress}%`, background: 'linear-gradient(135deg, #10b981 0%, #059669 100%)' }}
                ></div>
              </div>
              <div style={{ fontSize: '12px', color: '#6b7280', marginTop: '8px' }}>
                {Math.round(scrollProgress)}% Complete
              </div>
            </div>

            <div style={{ display: 'flex', flexDirection: 'column', gap: '12px' }}>
              {mockShopifyFields.map((field) => (
                <div
                  key={field.id}
                  style={{
                    padding: '12px',
                    borderRadius: '8px',
                    border: currentHighlight === field.id
                      ? '2px solid #10b981'
                      : '1px solid #e5e7eb',
                    background: currentHighlight === field.id
                      ? 'rgba(16, 185, 129, 0.1)'
                      : 'white',
                    transition: 'all 0.5s ease'
                  }}
                >
                  <div style={{ fontWeight: '600', fontSize: '13px', color: '#374151', marginBottom: '4px' }}>
                    {field.label}
                  </div>
                  <div style={{ fontSize: '12px', color: '#6b7280' }}>
                    {field.value}
                  </div>
                </div>
              ))}
            </div>

            <div style={{ marginTop: '20px', paddingTop: '20px', borderTop: '1px solid #e5e7eb' }}>
              <button
                className={`btn ai-primary`}
                style={{ width: '100%' }}
                onClick={onPublish}
                disabled={publishStatus === 'publishing'}
              >
                {publishStatus === 'publishing' ? (
                  <>
                    <div className="ai-loading-dots">
                      <div className="ai-loading-dot"></div>
                      <div className="ai-loading-dot"></div>
                      <div className="ai-loading-dot"></div>
                    </div>
                    Publishing...
                  </>
                ) : (
                  <>
                    <Zap size={16} />
                    Publish to Shopify
                  </>
                )}
              </button>
            </div>
          </div>

          <div
            className="embedded-preview-main"
            onMouseEnter={() => setIsHovered(true)}
            onMouseLeave={() => setIsHovered(false)}
          >
            {/* Mock Shopify Interface */}
            <div style={{
              padding: '40px',
              minHeight: '100%',
              overflow: 'auto',
              background: '#f8fafc',
              position: 'relative'
            }}>
              <div style={{
                maxWidth: '800px',
                margin: '0 auto',
                background: 'white',
                borderRadius: '12px',
                padding: '32px',
                boxShadow: '0 1px 3px rgba(0,0,0,0.1)',
                minHeight: '600px'
              }}>
                <h1 style={{ fontSize: '28px', fontWeight: '700', marginBottom: '24px', color: '#1f2937' }}>
                  Create Product
                </h1>

                {mockShopifyFields.map((field) => (
                  <div
                    key={field.id}
                    style={{
                      marginBottom: '24px',
                      position: 'relative'
                    }}
                  >
                    {currentHighlight === field.id && (
                      <div
                        className="scroll-highlight-overlay active"
                        style={{
                          position: 'absolute',
                          inset: '-8px',
                          zIndex: 5
                        }}
                      />
                    )}
                    <label style={{
                      display: 'block',
                      fontWeight: '600',
                      marginBottom: '8px',
                      color: '#374151',
                      fontSize: '14px'
                    }}>
                      {field.label}
                    </label>
                    {field.id === 'description' ? (
                      <textarea
                        style={{
                          width: '100%',
                          minHeight: '120px',
                          padding: '12px',
                          border: '1px solid #d1d5db',
                          borderRadius: '8px',
                          fontSize: '14px',
                          background: currentHighlight === field.id ? 'rgba(16, 185, 129, 0.05)' : 'white',
                          transition: 'background-color 0.5s ease'
                        }}
                        value={field.value}
                        readOnly
                      />
                    ) : (
                      <input
                        style={{
                          width: '100%',
                          padding: '12px',
                          border: '1px solid #d1d5db',
                          borderRadius: '8px',
                          fontSize: '14px',
                          background: currentHighlight === field.id ? 'rgba(16, 185, 129, 0.05)' : 'white',
                          transition: 'background-color 0.5s ease'
                        }}
                        value={field.value}
                        readOnly
                      />
                    )}
                  </div>
                ))}

                <div style={{
                  marginTop: '32px',
                  padding: '20px',
                  background: '#f0fdf4',
                  borderRadius: '8px',
                  border: '1px solid #bbf7d0'
                }}>
                  <div style={{ fontSize: '14px', color: '#065f46', fontWeight: '600', marginBottom: '8px' }}>
                    ✨ AI Generated Content Ready!
                  </div>
                  <div style={{ fontSize: '13px', color: '#047857', lineHeight: '1.5' }}>
                    Your product listing has been automatically populated with AI-generated content.
                    Review the fields above and click "Save" when ready to publish.
                  </div>
                </div>
              </div>
            </div>
          </div>
        </div>
      </div>
    </motion.div>
  );
};

// ========= Analysis Results (enhanced with embedded preview) =========
const AnalysisResults = ({ result, processingTime }) => {
  const [expanded, setExpanded] = useState(false);
  const [activeTab, setActiveTab] = useState("overview");
  const [publishStatus, setPublishStatus] = useState("idle"); // idle | publishing | success | error
  const [publishError, setPublishError] = useState(null);
  const [publishResult, setPublishResult] = useState(null);
  const [showEmbeddedPreview, setShowEmbeddedPreview] = useState(false);

  const tabs = [
    { id: "overview", label: "Overview", icon: Package },
    { id: "content", label: "Content", icon: Tag },
    { id: "shipping", label: "Shipping", icon: Truck },
    { id: "pricing", label: "Pricing", icon: DollarSign }
  ];

  const handlePublishToShopify = async () => {
    setPublishStatus("publishing");
    setPublishError(null);

    try {
      const response = await axios.post(`${API_URL}/api/publish/${result.productId || 'temp-id'}`, {
        extractedData: result.extractedData,
        generatedContent: result.generatedContent,
        shippingData: result.shippingData,
        imageUrl: result.imageUrl
      });

      if (response.data.success) {
        setPublishResult(response.data.data);
        setPublishStatus("success");

        // Update localStorage with published status
        const uploads = getUploads();
        const updatedUploads = uploads.map(upload => {
          if (upload.title === result.generatedContent.title) {
            return { ...upload, shopifyHandle: response.data.data.shopifyProductId };
          }
          return upload;
        });
        localStorage.setItem(UPLOADS_KEY, JSON.stringify(updatedUploads));
      } else {
        throw new Error(response.data.message || 'Publishing failed');
      }
    } catch (error) {
      console.error('Publish error:', error);
      setPublishStatus("error");
      if (error.response?.data?.message) {
        setPublishError(error.response.data.message);
      } else if (error.message?.includes('not configured')) {
        setPublishError('Shopify not configured. Please check your SHOPIFY_SHOP_NAME and SHOPIFY_ACCESS_TOKEN environment variables.');
      } else {
        setPublishError(error.message || 'Failed to publish to Shopify');
      }
    }
  };

  return (
    <div className="result">
      <div style={{ display: 'flex', alignItems: 'center', justifyContent: 'space-between' }}>
        <p className="result-title">
          Analysis Complete {processingTime > 0 && (
            <span style={{ fontWeight: 'normal', color: '#6b7280' }}>
              ({(processingTime/1000).toFixed(1)}s)
            </span>
          )}
        </p>
        <button className="btn" onClick={() => setExpanded(!expanded)} style={{ padding: '4px 8px', fontSize: '12px' }}>
          {expanded ? <ChevronUp size={16} /> : <ChevronDown size={16} />}
          {expanded ? 'Less' : 'More'}
        </button>
      </div>

      <ul className="bullets">
        <li><strong>Product:</strong> {result.extractedData.productType} ({result.extractedData.material})</li>
        <li><strong>Title:</strong> {result.generatedContent.title}</li>
        <li><strong>Price:</strong> ${result.extractedData.suggestedPrice.min} - ${result.extractedData.suggestedPrice.max}</li>
        <li><strong>Shipping:</strong> {result.shippingData.singleItem.recommendedBox} (${result.shippingData.singleItem.shippingCost})</li>
      </ul>

      {expanded && (
        <motion.div
          initial={{ opacity: 0, height: 0 }}
          animate={{ opacity: 1, height: 'auto' }}
          exit={{ opacity: 0, height: 0 }}
          style={{ marginTop: '16px', borderTop: '1px solid var(--border)', paddingTop: '16px' }}
        >
          <div style={{ display: 'flex', gap: '4px', marginBottom: '16px', borderBottom: '1px solid var(--border)' }}>
            {tabs.map(tab => {
              const IconComponent = tab.icon;
              return (
                <button
                  key={tab.id}
                  className={`link ${activeTab === tab.id ? 'active' : ''}`}
                  onClick={() => setActiveTab(tab.id)}
                  style={{
                    display: 'flex', 
                    alignItems: 'center', 
                    gap: '6px', 
                    padding: '8px 12px',
                    borderBottom: activeTab === tab.id ? '2px solid var(--brand)' : '2px solid transparent',
                    backgroundColor: activeTab === tab.id ? 'var(--bg-weak)' : 'transparent',
                    color: activeTab === tab.id ? 'var(--brand)' : 'var(--text)',
                    borderRadius: '4px 4px 0 0',
                    fontWeight: activeTab === tab.id ? '600' : '400'
                  }}
                >
                  <IconComponent size={14} />
                  {tab.label}
                </button>
              );
            })}
          </div>

          <div style={{ minHeight: '300px', width: '100%', maxWidth: '100%' }}>
            {activeTab === "overview" && (
              <div style={{ display: 'grid', gap: '12px', width: '100%', maxWidth: '100%', minHeight: '280px' }}>
                {result.imageUrl && (
                  <div className="card" style={{ padding: '12px' }}>
                    <h4 style={{ margin: '0 0 8px 0', fontSize: '14px', fontWeight: '600' }}>Selected Product Image</h4>
                    <div style={{ display: 'flex', justifyContent: 'center', marginBottom: '8px' }}>
                      <img
                        src={result.imageUrl}
                        alt="Selected product"
                        style={{
                          maxWidth: '300px',
                          maxHeight: '300px',
                          objectFit: 'contain',
                          borderRadius: '8px',
                          border: '2px solid var(--brand)',
                          boxShadow: '0 2px 8px rgba(0,0,0,0.1)'
                        }}
                      />
                    </div>
                    {result.imageAnalysis?.selectedImage && (
                      <div style={{ textAlign: 'center', fontSize: '12px', color: '#6b7280' }}>
                        Best image selected (#{result.imageAnalysis.selectedImage.index + 1} of {result.imageAnalysis.totalImagesAnalyzed})
                      </div>
                    )}
                  </div>
                )}
                <div className="card" style={{ padding: '12px' }}>
                  <h4 style={{ margin: '0 0 8px 0', fontSize: '14px', fontWeight: '600' }}>Product Details</h4>
                  <div style={{ display: 'grid', gridTemplateColumns: '1fr 1fr', gap: '8px', fontSize: '14px' }}>
                    <div><strong>Type:</strong> {result.extractedData.productType}</div>
                    <div><strong>Category:</strong> {result.extractedData.category}</div>
                    <div><strong>Material:</strong> {result.extractedData.material}</div>
                    <div><strong>Color:</strong> {result.extractedData.color}</div>
                    <div><strong>Weight:</strong> {result.extractedData.estimatedWeight} lbs</div>
                    <div><strong>Target:</strong> {result.extractedData.targetAudience}</div>
                  </div>
                </div>
                <div className="card" style={{ padding: '12px' }}>
                  <h4 style={{ margin: '0 0 8px 0', fontSize: '14px', fontWeight: '600' }}>Dimensions</h4>
                  <div style={{ fontSize: '18px', fontWeight: '600', color: 'var(--brand)' }}>
                    {result.extractedData.dimensions.length}" × {result.extractedData.dimensions.width}" × {result.extractedData.dimensions.height}"
                  </div>
                </div>
                <div className="card" style={{ padding: '12px' }}>
                  <h4 style={{ margin: '0 0 8px 0', fontSize: '14px', fontWeight: '600' }}>Features</h4>
                  <div style={{ display: 'flex', flexWrap: 'wrap', gap: '6px' }}>
                    {result.extractedData.features.map((feature, i) => (
                      <span key={i} className="chip" style={{ fontSize: '12px' }}>{feature}</span>
                    ))}
                  </div>
                </div>
              </div>
            )}

            {activeTab === "content" && (
              <div style={{ display: 'grid', gap: '16px', width: '100%', maxWidth: '100%' }}>
                <div className="card" style={{ padding: '16px' }}>
                  <h4 style={{ margin: '0 0 12px 0', fontSize: '16px', fontWeight: '600' }}>Generated Title</h4>
                  <p style={{ margin: 0, fontWeight: '600', fontSize: '18px', color: 'var(--brand)', lineHeight: '1.3' }}>{result.generatedContent.title}</p>
                </div>

                <div style={{ display: 'grid', gridTemplateColumns: '1fr 1fr', gap: '16px' }}>
                  <div className="card" style={{ padding: '16px' }}>
                    <h4 style={{ margin: '0 0 12px 0', fontSize: '16px', fontWeight: '600' }}>Description</h4>
                    <p style={{ margin: 0, fontSize: '14px', lineHeight: '1.6', color: '#374151' }}>{result.generatedContent.description}</p>
                  </div>

                  <div className="card" style={{ padding: '16px' }}>
                    <h4 style={{ margin: '0 0 12px 0', fontSize: '16px', fontWeight: '600' }}>Key Features</h4>
                    <ul style={{ margin: 0, paddingLeft: '18px', listStyle: 'disc' }}>
                      {result.generatedContent.bulletPoints.slice(0, 4).map((point, i) => (
                        <li key={i} style={{ fontSize: '14px', marginBottom: '6px', lineHeight: '1.4', color: '#374151' }}>{point}</li>
                      ))}
                    </ul>
                    {result.generatedContent.bulletPoints.length > 4 && (
                      <div style={{ marginTop: '8px', fontSize: '12px', color: '#6b7280', fontStyle: 'italic' }}>
                        +{result.generatedContent.bulletPoints.length - 4} more features
                      </div>
                    )}
                  </div>
                </div>

                <div style={{ display: 'grid', gridTemplateColumns: result.generatedContent.abVariants ? '2fr 1fr' : '1fr', gap: '16px' }}>
                  <div className="card" style={{ padding: '16px' }}>
                    <h4 style={{ margin: '0 0 12px 0', fontSize: '16px', fontWeight: '600' }}>SEO Tags</h4>
                    <div style={{ display: 'flex', flexWrap: 'wrap', gap: '8px' }}>
                      {result.generatedContent.seoTags.map((tag, i) => (
                        <span key={i} className="chip" style={{ fontSize: '12px', background: 'var(--chip)', padding: '4px 8px' }}>{tag}</span>
                      ))}
                    </div>
                  </div>

                  {result.generatedContent.abVariants && (
                    <div className="card" style={{ padding: '16px' }}>
                      <h4 style={{ margin: '0 0 12px 0', fontSize: '16px', fontWeight: '600' }}>A/B Test Variants</h4>
                      <div style={{ display: 'grid', gap: '10px' }}>
                        <div style={{ fontSize: '13px', lineHeight: '1.4' }}>
                          <div style={{ fontWeight: '600', color: '#059669', marginBottom: '2px' }}>Variant A:</div>
                          <div style={{ color: '#374151' }}>{result.generatedContent.abVariants.titleA}</div>
                        </div>
                        <div style={{ fontSize: '13px', lineHeight: '1.4' }}>
                          <div style={{ fontWeight: '600', color: '#0ea5e9', marginBottom: '2px' }}>Variant B:</div>
                          <div style={{ color: '#374151' }}>{result.generatedContent.abVariants.titleB}</div>
                        </div>
                      </div>
                    </div>
                  )}
                </div>
              </div>
            )}

            {activeTab === "shipping" && (
              <div style={{ display: 'grid', gap: '16px', width: '100%', maxWidth: '100%' }}>
                <div className="card" style={{ padding: '16px', background: '#f0f9ff' }}>
                  <h4 style={{ margin: '0 0 12px 0', fontSize: '16px', fontWeight: '600' }}>Recommended Shipping</h4>
                  <div style={{ display: 'grid', gridTemplateColumns: '1fr 1fr', gap: '24px', marginBottom: '16px' }}>
                    <div>
                      <div style={{ fontSize: '20px', fontWeight: '700', color: 'var(--brand)' }}>
                        {result.shippingData.singleItem.recommendedBox}
                      </div>
                      <div style={{ fontSize: '13px', color: '#6b7280', marginTop: '2px' }}>Optimal Box Type</div>
                    </div>
                    <div>
                      <div style={{ fontSize: '20px', fontWeight: '700', color: '#059669' }}>
                        ${result.shippingData.singleItem.shippingCost}
                      </div>
                      <div style={{ fontSize: '13px', color: '#6b7280', marginTop: '2px' }}>Shipping Cost</div>
                    </div>
                  </div>
                  <div style={{ padding: '12px', background: '#dcfce7', borderRadius: '8px', borderLeft: '4px solid #22c55e' }}>
                    <div style={{ fontSize: '14px', color: '#166534', fontWeight: '600' }}>
                      {result.shippingData.savings.description}
                    </div>
                  </div>
                </div>
              </div>
            )}

            {activeTab === "pricing" && (
              <div style={{ display: 'grid', gap: '16px', width: '100%', maxWidth: '100%' }}>
                <div className="card" style={{ padding: '20px', background: 'linear-gradient(135deg, #f0fdf4 0%, #f0f9ff 100%)' }}>
                  <h4 style={{ margin: '0 0 16px 0', fontSize: '18px', fontWeight: '700', color: '#1f2937' }}>AI-Suggested Price Range</h4>
                  <div style={{ display: 'flex', alignItems: 'center', justifyContent: 'center', gap: '32px' }}>
                    <div style={{ textAlign: 'center' }}>
                      <div style={{ fontSize: '32px', fontWeight: '800', color: '#059669', lineHeight: '1' }}>
                        ${result.extractedData.suggestedPrice.min}
                      </div>
                      <div style={{ fontSize: '14px', color: '#6b7280', marginTop: '4px', fontWeight: '500' }}>Minimum Price</div>
                    </div>
                    <div style={{ fontSize: '24px', color: '#d1d5db', fontWeight: '300' }}>—</div>
                    <div style={{ textAlign: 'center' }}>
                      <div style={{ fontSize: '32px', fontWeight: '800', color: '#059669', lineHeight: '1' }}>
                        ${result.extractedData.suggestedPrice.max}
                      </div>
                      <div style={{ fontSize: '14px', color: '#6b7280', marginTop: '4px', fontWeight: '500' }}>Maximum Price</div>
                    </div>
                  </div>
                  <div style={{ marginTop: '16px', textAlign: 'center', fontSize: '13px', color: '#6b7280', fontStyle: 'italic' }}>
                    Based on market analysis and product characteristics
                  </div>
                </div>
              </div>
            )}
          </div>
        </motion.div>
      )}

      {/* Publish Status Messages */}
      {publishStatus === "success" && publishResult && (
        <div className="result" style={{ marginTop: '16px', background: '#f0fdf4', borderColor: '#22c55e' }}>
          <div style={{ display: 'flex', alignItems: 'center', gap: '8px', color: '#15803d' }}>
            <CheckCircle size={16} />
            <p className="result-title" style={{ color: '#15803d', margin: 0 }}>Published Successfully!</p>
          </div>
          <p style={{ margin: '8px 0', fontSize: '14px', color: '#166534' }}>
            Product created in Shopify as draft. You can review and activate it.
          </p>
          <div className="row gap">
            <a className="btn" href={publishResult.productUrl} target="_blank" rel="noreferrer">
              <ExternalLink size={14} /> Edit in Shopify
            </a>
            <a className="btn" href={publishResult.publicUrl} target="_blank" rel="noreferrer">
              <ExternalLink size={14} /> View Product
            </a>
          </div>
        </div>
      )}

      {publishStatus === "error" && (
        <div className="result" style={{ marginTop: '16px', background: '#fef2f2', borderColor: '#ef4444' }}>
          <div style={{ display: 'flex', alignItems: 'center', gap: '8px', color: '#dc2626' }}>
            <AlertCircle size={16} />
            <p className="result-title" style={{ color: '#dc2626', margin: 0 }}>Publishing Failed</p>
          </div>
          <p style={{ margin: '8px 0', fontSize: '14px', color: '#7f1d1d' }}>{publishError}</p>
          <button className="btn" onClick={() => setPublishStatus("idle")}>Try Again</button>
        </div>
      )}

      <div className="row gap" style={{ marginTop: '16px' }}>
        <button
          className="btn ai-primary"
          disabled={publishStatus === "publishing" || publishStatus === "success"}
          onClick={() => setShowEmbeddedPreview(true)}
        >
          <Eye size={16} />
          {publishStatus === "publishing" ? "Publishing..." :
           publishStatus === "success" ? "Published ✓" :
           "Preview & Publish"}
        </button>
        <button
          className="btn ai-secondary"
          disabled={publishStatus === "publishing" || publishStatus === "success"}
          onClick={handlePublishToShopify}
        >
          <Zap size={16} />
          {publishStatus === "publishing" ? "Publishing..." :
           publishStatus === "success" ? "Published ✓" :
           "Quick Publish"}
        </button>
      </div>

      {/* Embedded Shopify Preview */}
      <EmbeddedShopifyPreview
        isOpen={showEmbeddedPreview}
        onClose={() => setShowEmbeddedPreview(false)}
        productData={result}
        onPublish={handlePublishToShopify}
        publishStatus={publishStatus}
      />
    </div>
  );
};

// ========= Router =========
const useHashRoute = (initial = "home") => {
  const [route, setRoute] = useState(() => location.hash?.replace("#", "") || initial);
  React.useEffect(() => {
    const onHash = () => setRoute(location.hash?.replace("#", "") || initial);
    window.addEventListener("hashchange", onHash);
    return () => window.removeEventListener("hashchange", onHash);
  }, [initial]);
  const nav = (r) => (location.hash = r);
  return { route, nav };
};

// ========= Shared UI =========
const Container = ({ className = "", children }) => (
  <div className={`container ${className}`}>{children}</div>
);

// Top nav uses your existing classes (.nav, .nav-inner, etc.)
const Nav = ({ onNav, route, user, onLogout }) => {
  const authed = isAuthenticated();
  
  const handleLogout = async () => {
    await logout();
    onLogout();
    onNav("login");
  };

  return (
    <header className="nav">
      <Container className="nav-inner">
        <div className="brand">
          <Box size={22} />
          <span className="brand-name">ShopBrain</span>
        </div>
        <nav className="nav-links">
          <button className={`link ${route === "home" ? "active" : ""}`} onClick={() => onNav("home")}>Home</button>
<<<<<<< HEAD
          {authed && (
=======
          <button className={`link ${route === "upload" ? "active" : ""}`} onClick={() => onNav("upload")}>Upload</button>
          {/* <button className={`link ${route === "shipping" ? "active" : ""}`} onClick={() => onNav("shipping")}>
            <Calculator size={14} /> Shipping
          </button>
          <button className={`link ${route === "checkout" ? "active" : ""}`} onClick={() => onNav("checkout")}>
            <Package size={14} /> Checkout Demo
          </button> */}
          {authed ? (
>>>>>>> 951eb23a
            <>
              <button className={`link ${route === "upload" ? "active" : ""}`} onClick={() => onNav("upload")}>Upload</button>
              <button className={`link ${route === "shipping" ? "active" : ""}`} onClick={() => onNav("shipping")}>
                <Calculator size={14} /> Shipping
              </button>
              <button className={`link ${route === "dashboard" ? "active" : ""}`} onClick={() => onNav("dashboard")}>Dashboard</button>
            </>
          )}
          {authed ? (
            <button className="link" onClick={handleLogout}><LogOut size={14}/> Logout</button>
          ) : (
            <button className={`link ${route === "login" ? "active" : ""}`} onClick={() => onNav("login")}>Login</button>
          )}
          <a className="pill" href="https://github.com/kanish10/HTN25" target="_blank" rel="noreferrer">
            <ExternalLink size={14} /> Repo
          </a>
        </nav>
      </Container>
    </header>
  );
};

const Footer = () => (
  <footer className="footer">
    <Container className="footer-inner">
      <p>© {new Date().getFullYear()} ShopBrain. Built at Hack the North.</p>
      <p className="made-with"></p>
    </Container>
  </footer>
);

// ========= Pages =========
const HomePage = ({ onStart }) => (
  <>
    <section className="hero">
      <Container className="hero-grid">
        <motion.div initial={{ opacity: 0, y: 10 }} animate={{ opacity: 1, y: 0 }} transition={{ duration: 0.5 }}>
          <h1 className="hero-title">AI-Powered Product Listing & Shipping Optimization</h1>
          <p className="hero-sub">Drop in a product photo. ShopBrain drafts your title, description, SEO,
            and recommends the cheapest box that fits—then publishes to Shopify.</p>
          <div className="hero-actions">
            <button className="btn primary" onClick={onStart}><Upload size={16} /> Try the Uploader</button>
            <a className="btn ghost" href="#upload" onClick={onStart}>See how it works <ExternalLink size={16} /></a>
          </div>
          <ul className="benefits">
            <li><CheckCircle size={16} /> 30–60 min → ~30 sec per product</li>
            <li><CheckCircle size={16} /> 20–40% lower shipping with better box picks</li>
            <li><CheckCircle size={16} /> A/B titles & SEO tags included</li>
          </ul>
        </motion.div>

        <motion.div initial={{ opacity: 0, y: 10 }} animate={{ opacity: 1, y: 0 }} transition={{ duration: 0.5, delay: 0.1 }}>
          <div className="card stack">
            <div className="row"><div className="icon-box"><Wand2 size={18} /></div><div><p className="row-title">From photo → listing</p><p className="row-sub">Title, bullets, FAQ, SEO in one go.</p></div></div>
            <div className="row"><div className="icon-box"><Box size={18} /></div><div><p className="row-title">3D Bin Packing</p><p className="row-sub">NP-Hard optimization with AI strategy.</p></div></div>
            <div className="row"><div className="icon-box"><Calculator size={18} /></div><div><p className="row-title">Multi-Item Optimizer</p><p className="row-sub">Calculate optimal shipping for bulk orders.</p></div></div>
            <div className="row"><div className="icon-box"><Zap size={18} /></div><div><p className="row-title">One-click publish</p><p className="row-sub">Push to Shopify with metafields.</p></div></div>
          </div>
        </motion.div>
      </Container>
    </section>

    <section className="how">
      <Container>
        <h2 className="section-title">How it works</h2>
        <div className="cols">
          {["Upload", "Generate", "Publish"].map((step, i) => (
            <div key={step} className="card">
              <div className="step">{i + 1}</div>
              <p className="card-title">{step}</p>
              <p className="card-sub">{[
                "Drop a product image (JPG/PNG).",
                "AI drafts title, bullets, FAQ and picks a box.",
                "Review → Publish to Shopify in one click.",
              ][i]}</p>
            </div>
          ))}
        </div>
      </Container>
    </section>
  </>
);

// Upload page: Enhanced with AI Agent interface
const UploadPage = () => {
  const multiInputRef = useRef(null);
  const [files, setFiles] = useState([]); // For images
  const [status, setStatus] = useState("idle"); // idle | uploading | processing | ready | error
  const [previews, setPreviews] = useState([]); // For image previews
  const [analysisResult, setAnalysisResult] = useState(null);
  const [error, setError] = useState(null);
  const [processingTime, setProcessingTime] = useState(0);
  const [progress, setProgress] = useState(0);
  const [currentStep, setCurrentStep] = useState(-1);
  const [aiMessage, setAiMessage] = useState("");
  const [aiSubmessage, setAiSubmessage] = useState("");

  // AI Progress Steps Configuration
  const aiProgressSteps = [
    {
      title: "Initializing AI Agent",
      description: "Preparing Gemini Vision for multi-image analysis"
    },
    {
      title: "Analyzing Images",
      description: "Processing visual content and extracting product details"
    },
    {
      title: "Selecting Best Image",
      description: "Using AI to determine the optimal product photo"
    },
    {
      title: "Generating Content",
      description: "Creating title, description, and SEO tags"
    }
  ];

  // Enhanced progress handling with AI steps
  React.useEffect(() => {
    let interval = null;
    let stepInterval = null;

    if (status === "processing") {
      setProgress(0);
      setCurrentStep(0);
      setAiMessage("AI Agent Initializing...");
      setAiSubmessage("Starting Gemini Vision analysis for your product images");

      // Progress bar animation
      interval = setInterval(() => {
        setProgress(prev => {
          if (prev >= 95) {
            clearInterval(interval);
            return 95;
          }
          const increment = Math.random() * 8;
          return Math.min(prev + increment, 95);
        });
      }, 400);

      // Step progression with realistic timing
      const stepMessages = [
        {
          message: "AI Agent Initializing...",
          submessage: "Preparing Gemini Vision for multi-image analysis",
          duration: 1500
        },
        {
          message: "Analyzing product images...",
          submessage: "Processing visual content and extracting product details",
          duration: 3000
        },
        {
          message: "Selecting optimal image...",
          submessage: "Using AI to determine the best product photo for your listing",
          duration: 2000
        },
        {
          message: "Generating marketing content...",
          submessage: "Creating title, description, and SEO-optimized tags",
          duration: 2500
        }
      ];

      let currentStepIndex = 0;
      const progressSteps = () => {
        if (currentStepIndex < stepMessages.length) {
          const step = stepMessages[currentStepIndex];
          setCurrentStep(currentStepIndex);
          setAiMessage(step.message);
          setAiSubmessage(step.submessage);

          setTimeout(() => {
            currentStepIndex++;
            progressSteps();
          }, step.duration);
        }
      };

      progressSteps();
    } else if (status === "ready") {
      setProgress(100);
      setCurrentStep(aiProgressSteps.length);
      setAiMessage("Analysis Complete!");
      setAiSubmessage("Your product listing is ready for review and publishing");
    } else if (status === "error") {
      setProgress(0);
      setCurrentStep(-1);
    } else {
      setCurrentStep(-1);
      setAiMessage("");
      setAiSubmessage("");
    }

    return () => {
      if (interval) clearInterval(interval);
      if (stepInterval) clearInterval(stepInterval);
    };
  }, [status, aiProgressSteps.length]);

  const handleChoose = () => {
    multiInputRef.current?.click();
  };

  const onMultipleFiles = (fileList) => {
    if (!fileList || fileList.length === 0) return;
    const filesArray = Array.from(fileList);
    if (filesArray.length > 5) {
      setError("Maximum 5 images allowed");
      return;
    }

    setFiles(filesArray);
    setPreviews(filesArray.map(f => URL.createObjectURL(f)));
    setError(null);
    setAnalysisResult(null);
  };

  const fileToBase64 = (file) => {
    return new Promise((resolve, reject) => {
      const reader = new FileReader();
      reader.readAsDataURL(file);
      reader.onload = () => resolve(reader.result.split(',')[1]); // Remove data:image/jpeg;base64, prefix
      reader.onerror = reject;
    });
  };

  const handleUpload = async () => {
    if (files.length === 0) return;

    const startTime = Date.now();
    setStatus("uploading");
    setError(null);

    try {
      setStatus("processing");

      const images = await Promise.all(
        files.map(async (file) => ({
          fileName: file.name,
          fileType: file.type,
          imageData: await fileToBase64(file)
        }))
      );

      const response = await axios.post(`${API_URL}/api/upload-more`, {
        images
      }, { timeout: 120000 }); // Longer timeout for multiple images

      const ms = Date.now() - startTime;
      setProcessingTime(ms);

      if (response.data.success) {
        const payload = response.data.data;
        setAnalysisResult({
          ...payload,
          multiImageAnalysis: response.data.data.imageAnalysis
        });
        setStatus("ready");

        // Use the actual selected image URL from the server response
        const selectedImageUrl = payload.imageUrl || payload.imageAnalysis?.selectedImage?.url;
        const selectedImageIndex = payload.imageAnalysis?.selectedImage?.index || 0;

        // Use server image URL when available
        const imageToDisplay = selectedImageUrl || (previews[selectedImageIndex] || previews[0]);

        addUpload({
          previewUrl: imageToDisplay,
          title: payload.generatedContent?.title || "Untitled product",
          box: payload.shippingData?.singleItem?.recommendedBox || "—",
          createdAt: Date.now(),
          shopifyHandle: null,
          multiImage: true,
          totalImages: files.length,
          selectedImageIndex,
          selectedImageUrl
        });
      } else {
        throw new Error(response.data.details || 'Analysis failed');
      }
    } catch (err) {
      console.error('Upload/Analysis Error:', err);
      setStatus("error");
      if (err.code === 'ECONNREFUSED') setError('Cannot connect to analysis server. Is it running on port 3002?');
      else if (err.response?.data?.details) setError(err.response.data.details);
      else if (err.message?.includes('timeout')) setError('Analysis timed out.');
      else setError(err.message || 'Analysis failed.');
    }
  };

  const handleRetry = () => { setStatus("idle"); setError(null); setAnalysisResult(null); };

  return (
    <Container className="upload">
      <div className="cols" style={{ alignItems: 'stretch', gap: '16px' }}>
        <AIAgentWrapper
          isActive={status === "processing" || status === "uploading"}
          className="card"
          style={{
            flex: '1',
            display: 'flex',
            flexDirection: 'column',
            minHeight: '400px',
            height: 'auto'
          }}
        >
          <div style={{ display: 'flex', alignItems: 'center', justifyContent: 'space-between', marginBottom: '16px' }}>
            <p className="label">1) Upload product images</p>
            {(status === "processing" || status === "uploading") && (
              <div style={{ display: 'flex', alignItems: 'center', gap: '8px' }}>
                <div className="ai-loading-dots">
                  <div className="ai-loading-dot"></div>
                  <div className="ai-loading-dot"></div>
                  <div className="ai-loading-dot"></div>
                </div>
                <span style={{ fontSize: '12px', color: '#10b981', fontWeight: '600' }}>
                  AI Agent Active
                </span>
              </div>
            )}
          </div>

          <div className="dropzone">
            {previews.length > 0 ? (
              <div className="image-grid-container">
                {previews.map((preview, index) => (
                  <div key={index} className="image-grid-item">
                    <img src={preview} alt={`preview ${index + 1}`} className="image-grid-img" />
                    <div className="image-grid-badge">
                      {index + 1}
                    </div>
                  </div>
                ))}
              </div>
            ) : (
              <div className="dz-empty">
                <Upload size={28} />
                <p className="muted">Choose 1-5 images • AI will pick the best one</p>
              </div>
            )}
            <div className="row gap">
              <button className="btn" onClick={handleChoose}>
                Choose images {files.length > 0 ? `(${files.length})` : ""}
              </button>
              {files.length > 0 && (
                <button
                  className={`btn ${status === "processing" ? "ai-primary" : "primary"}`}
                  disabled={status === "uploading" || status === "processing"}
                  onClick={handleUpload}
                >
                  {status === "processing" ? (
                    <>
                      <Wand2 size={16} />
                      AI Analyzing...
                    </>
                  ) : (
                    <>
                      <Zap size={16} />
                      Analyze & Pick Best
                    </>
                  )}
                </button>
              )}
            </div>
            <input
              ref={multiInputRef}
              type="file"
              accept="image/*"
              multiple
              className="hidden"
              onChange={(e) => onMultipleFiles(e.target.files)}
            />
          </div>

          {files.length > 0 && status === "idle" && (
            <p className="muted" style={{ marginTop: '8px', fontSize: '12px' }}>
              AI will analyze all {files.length} images and automatically select the best one for your listing
            </p>
          )}
        </AIAgentWrapper>

        <div className="card" style={{
          flex: '1',
          display: 'flex',
          flexDirection: 'column',
          minHeight: '400px',
          height: 'auto'
        }}>
          <p className="label">2) AI Agent Status</p>

          {/* AI Status Message */}
          {aiMessage && (
            <AIStatusMessage
              message={aiMessage}
              submessage={aiSubmessage}
              type={status === "error" ? "error" : status === "ready" ? "completed" : "processing"}
              icon={status === "error" ? AlertCircle : status === "ready" ? CheckCircle : Wand2}
            />
          )}

          {/* AI Progress Steps */}
          {(status === "processing" || status === "ready") && (
            <AIProgressSteps
              steps={aiProgressSteps}
              currentStep={currentStep}
            />
          )}

          <div style={{ flex: '1', display: 'flex', flexDirection: 'column', justifyContent: 'flex-start' }}>
            {status === "error" && (
              <div className="result" style={{borderColor: '#ef4444', background: '#fef2f2'}}>
                <div style={{display: 'flex', alignItems: 'center', gap: '8px', color: '#dc2626'}}>
                  <AlertCircle size={16} />
                  <p className="result-title" style={{color: '#dc2626', margin: 0}}>Analysis Failed</p>
                </div>
                <p style={{margin: '8px 0', fontSize: '14px', color: '#7f1d1d'}}>{error}</p>
                <button className="btn ai-secondary" onClick={handleRetry}>
                  <Zap size={16} />
                  Try Again
                </button>
              </div>
            )}

            {status === "idle" && (
              <div style={{
                display: 'flex',
                flexDirection: 'column',
                alignItems: 'center',
                justifyContent: 'center',
                flex: 1,
                color: '#6b7280',
                textAlign: 'center',
                gap: '12px',
                minHeight: '250px'
              }}>
                <div style={{
                  width: '60px',
                  height: '60px',
                  borderRadius: '50%',
                  background: 'linear-gradient(135deg, #f0fdf4 0%, #ecfdf5 100%)',
                  border: '2px solid rgba(16, 185, 129, 0.2)',
                  display: 'flex',
                  alignItems: 'center',
                  justifyContent: 'center'
                }}>
                  <Wand2 size={24} color="#10b981" />
                </div>
                <div>
                  <div style={{ fontWeight: '600', marginBottom: '4px' }}>
                    {files.length === 0 ? "AI Agent Ready" : "Ready to Analyze"}
                  </div>
                  <div style={{ fontSize: '13px' }}>
                    {files.length === 0 ? "Upload images to begin analysis" : `${files.length} images selected. Click analyze to continue.`}
                  </div>
                </div>
              </div>
            )}
          </div>
        </div>
      </div>

      {status === "ready" && analysisResult && (
        <AIAgentWrapper
          isActive={true}
          className="card"
          style={{ marginTop: '16px', width: '100%', boxSizing: 'border-box', minWidth: '100%' }}
        >
          <div style={{ width: '100%', maxWidth: '100%', overflow: 'hidden' }}>
            <AnalysisResults result={analysisResult} processingTime={processingTime} />
          </div>
        </AIAgentWrapper>
      )}
    </Container>
  );
};

// ======= NEW: Login and Dashboard (demo) =======
const LoginPage = ({ onLoggedIn }) => {
  const [name, setName] = useState("");
  const [store, setStore] = useState("");
  const [email, setEmail] = useState("");
  const [loading, setLoading] = useState(false);
  const [error, setError] = useState("");

  const submit = async (e) => {
    e.preventDefault();
    if (!name || !store) {
      setError("Enter your name and Shopify store domain");
      return;
    }
    
    setLoading(true);
    setError("");
    
    try {
      await login({ name, email, storeDomain: store });
      onLoggedIn();
    } catch (err) {
      setError(err.response?.data?.error || err.message || "Login failed");
    } finally {
      setLoading(false);
    }
  };

  return (
    <Container className="upload">
      <div className="cols">
        <div className="card">
          <p className="label">Login</p>
          <form onSubmit={submit} className="dropzone" style={{ gap: 10 }}>
            {error && (
              <div className="result" style={{borderColor: '#ef4444', background: '#fef2f2', marginBottom: '10px'}}>
                <p style={{color: '#dc2626', margin: 0, fontSize: '14px'}}>{error}</p>
              </div>
            )}
            <input className="text-input" placeholder="Your name" value={name} onChange={(e) => setName(e.target.value)} disabled={loading} />
            <input className="text-input" placeholder="Email (optional)" value={email} onChange={(e) => setEmail(e.target.value)} disabled={loading} />
            <input className="text-input" placeholder="Shopify store (e.g. my-shop.myshopify.com)" value={store} onChange={(e) => setStore(e.target.value)} disabled={loading} />
            <button className="btn primary" type="submit" disabled={loading}>
              <LogIn size={16}/> {loading ? "Logging in..." : "Continue"}
            </button>
            <p className="muted" style={{ marginTop: 4 }}>Used to personalize your dashboard.</p>
          </form>
        </div>

        <div className="card">
          <p className="label">What you get</p>
          <div className="result">
            <ul className="bullets">
              <li>Connects to <b>your</b> store</li>
              <li>Shows past uploads & time saved</li>
              <li>One-click publish to Shopify (from Upload page)</li>
            </ul>
          </div>
        </div>
      </div>
    </Container>
  );
};

const DashboardPage = ({ user, onLogout }) => {
  const items = getUploads();
  const timeSavedMin = items.length * 30;       // demo assumption
  const aiCost = (items.length * 0.12).toFixed(2);

  return (
    <Container className="upload">
      <div className="cols">
        <div className="card">
          <p className="label">Account</p>
          <div className="dropzone" style={{ alignItems: "flex-start", textAlign: "left" }}>
            <p><b>Name:</b> {user?.name || "—"}</p>
            <p><b>Store:</b> {user?.storeDomain || "—"}</p>
            <p><b>Logged in:</b> {user?.loggedInAt ? new Date(user.loggedInAt).toLocaleString() : "—"}</p>
            <div className="row gap">
              <button className="btn" onClick={onLogout}><LogOut size={16}/> Log out</button>
              <a className="btn" href="#upload"><Upload size={16}/> Go to Uploader</a>
            </div>
          </div>
        </div>

        <div className="card">
          <p className="label">Impact</p>
          <div className="kpis">
            <div className="card kpi"><div className="big">{items.length}</div><div className="sub">Listings created</div></div>
            <div className="card kpi"><div className="big">~{timeSavedMin}m</div><div className="sub">Time saved</div></div>
            <div className="card kpi"><div className="big">${aiCost}</div><div className="sub">AI cost (est)</div></div>
          </div>

          <div className="result" style={{ marginTop: 12 }}>
            <p className="result-title">Past uploads</p>
            {items.length === 0 ? (
              <p className="muted">No uploads yet. Try the Uploader.</p>
            ) : (
              <div className="list-grid">
                {items.map((p, idx) => (
                  <div key={idx} className="card" style={{ display: "flex", alignItems: "center", gap: 12 }}>
                    <img src={p.previewUrl} alt="" style={{ width: 56, height: 56, objectFit: "cover", borderRadius: 8 }} />
                    <div style={{ flex: 1 }}>
                      <div style={{ fontWeight: 600 }}>{p.title || "Untitled product"}</div>
                      <div className="muted" style={{ fontSize: 12 }}>
                        {new Date(p.createdAt).toLocaleString()} • {p.box || "Box TBD"}
                      </div>
                    </div>
                    {p.shopifyHandle ? (
                      <a className="btn" href={`https://${user?.storeDomain}/products/${p.shopifyHandle}`} target="_blank" rel="noreferrer">View</a>
                    ) : null}
                  </div>
                ))}
              </div>
            )}
          </div>
        </div>
      </div>
    </Container>
  );
};

// ========= Checkout Demo Page =========
const CheckoutDemoPage = () => {
  const [selectedShipping, setSelectedShipping] = useState(null);

  const handleShippingSelect = (shippingOption) => {
    setSelectedShipping(shippingOption);
    console.log('Selected shipping option:', shippingOption);
  };

  return (
    <Container className="upload">
      <div className="cols">
        {/* Cart Summary */}
        <div className="card">
          <h2 className="label">Your Order</h2>
          <div style={{ marginBottom: '16px' }}>
            <div style={{ display: 'flex', justifyContent: 'space-between', marginBottom: '8px' }}>
              <span>3× Canvas Tote Bag</span>
              <span>$75.00</span>
            </div>
            <div style={{ display: 'flex', justifyContent: 'space-between', marginBottom: '8px' }}>
              <span>1× LEGO Architecture Set</span>
              <span>$79.99</span>
            </div>
            <hr style={{ border: 'none', borderTop: '1px solid var(--border)', margin: '12px 0' }} />
            <div style={{ display: 'flex', justifyContent: 'space-between', fontWeight: '600' }}>
              <span>Subtotal</span>
              <span>$154.99</span>
            </div>
            {selectedShipping && (
              <>
                <div style={{ display: 'flex', justifyContent: 'space-between', marginTop: '8px' }}>
                  <span>Shipping ({selectedShipping.name})</span>
                  <span>${selectedShipping.cost.toFixed(2)}</span>
                </div>
                <hr style={{ border: 'none', borderTop: '1px solid var(--border)', margin: '12px 0' }} />
                <div style={{ display: 'flex', justifyContent: 'space-between', fontWeight: '700', fontSize: '18px', color: 'var(--brand)' }}>
                  <span>Total</span>
                  <span>${(154.99 + selectedShipping.cost).toFixed(2)}</span>
                </div>
              </>
            )}
          </div>

          <motion.div
            initial={{ opacity: 0, y: 10 }}
            animate={{ opacity: 1, y: 0 }}
            style={{
              background: 'var(--bg-weak)',
              padding: '12px',
              borderRadius: '8px',
              marginTop: '16px'
            }}
          >
            <h4 style={{ margin: '0 0 8px 0', fontSize: '14px', fontWeight: '600', display: 'flex', alignItems: 'center', gap: '6px' }}>
              <Box size={16} /> Items to Ship
            </h4>
            <div style={{ fontSize: '13px', color: 'var(--text-weak)' }}>
              • 3 soft canvas bags (15"×12"×6" each, 0.8 lbs)<br />
              • 1 LEGO set box (18"×14"×3", 2.5 lbs)<br />
              <br />
              <strong>Challenge:</strong> Shopify would normally use 4 separate boxes, but AI optimization can find better combinations.
            </div>
          </motion.div>
        </div>

        {/* Shipping Options */}
        <ShippingOptimizer onShippingSelect={handleShippingSelect} />
      </div>
    </Container>
  );
};

// ========= Root =========
export default function App() {
  const { route, nav } = useHashRoute("home");
  const [user, setUser] = useState(null);
  const [authLoading, setAuthLoading] = useState(true);
  const authed = isAuthenticated();

  // Check authentication on app load
  useEffect(() => {
    const checkAuth = async () => {
      try {
        const userData = await verifyToken();
        setUser(userData);
      } catch (error) {
        console.error('Auth check failed:', error);
        setUser(null);
      } finally {
        setAuthLoading(false);
      }
    };

    checkAuth();
  }, []);

  // Redirect to login if not authenticated and trying to access protected routes
  useEffect(() => {
    if (!authLoading && !authed && ['upload', 'dashboard', 'shipping'].includes(route)) {
      nav('login');
    }
  }, [route, authed, authLoading, nav]);

  const handleLogin = () => {
    const userData = getUser();
    setUser(userData);
    nav("dashboard");
  };

  const handleLogout = () => {
    setUser(null);
  };

  if (authLoading) {
    return (
      <div className="app">
        <div style={{ display: 'flex', justifyContent: 'center', alignItems: 'center', height: '100vh' }}>
          <div>Loading...</div>
        </div>
      </div>
    );
  }

  return (
    <div className="app">
<<<<<<< HEAD
      <Nav onNav={nav} route={route} user={user} onLogout={handleLogout} />
      {route === "home" && <HomePage onStart={() => authed ? nav("upload") : nav("login")} />}
      {route === "upload" && (authed ? <UploadPage /> : <LoginPage onLoggedIn={handleLogin} />)}
      {route === "shipping" && (authed ? <ShippingCalculator /> : <LoginPage onLoggedIn={handleLogin} />)}
      {route === "login" && <LoginPage onLoggedIn={handleLogin} />}
      {route === "dashboard" && (authed ? <DashboardPage user={user} onLogout={handleLogout} /> : <LoginPage onLoggedIn={handleLogin} />)}
=======
      <Nav onNav={nav} route={route} />
      {route === "home" && <HomePage onStart={() => nav("upload")} />}
      {route === "upload" && <UploadPage />}
      {route === "shipping" && <ShippingCalculator />}
      {route === "checkout" && <CheckoutDemoPage />}
      {route === "login" && <LoginPage onLoggedIn={() => nav("dashboard")} />}
      {route === "dashboard" && (authed ? <DashboardPage onLogout={() => { clearAuth(); nav("login"); }} /> : <LoginPage onLoggedIn={() => nav("dashboard")} />)}
>>>>>>> 951eb23a
      <Footer />
    </div>
  );
}<|MERGE_RESOLUTION|>--- conflicted
+++ resolved
@@ -7,11 +7,8 @@
 } from "lucide-react";
 import axios from "axios";
 import ShippingCalculator from "./ShippingCalculator";
-<<<<<<< HEAD
+import ShippingOptimizer from "./ShippingOptimizer";
 import { login, logout, isAuthenticated, getUser, verifyToken } from "./auth";
-=======
-import ShippingOptimizer from "./ShippingOptimizer";
->>>>>>> 951eb23a
 import "./App.css"; // keep your current CSS
 
 // ========= Config =========
@@ -454,9 +451,9 @@
                   className={`link ${activeTab === tab.id ? 'active' : ''}`}
                   onClick={() => setActiveTab(tab.id)}
                   style={{
-                    display: 'flex', 
-                    alignItems: 'center', 
-                    gap: '6px', 
+                    display: 'flex',
+                    alignItems: 'center',
+                    gap: '6px',
                     padding: '8px 12px',
                     borderBottom: activeTab === tab.id ? '2px solid var(--brand)' : '2px solid transparent',
                     backgroundColor: activeTab === tab.id ? 'var(--bg-weak)' : 'transparent',
@@ -727,7 +724,7 @@
 // Top nav uses your existing classes (.nav, .nav-inner, etc.)
 const Nav = ({ onNav, route, user, onLogout }) => {
   const authed = isAuthenticated();
-  
+
   const handleLogout = async () => {
     await logout();
     onLogout();
@@ -743,9 +740,6 @@
         </div>
         <nav className="nav-links">
           <button className={`link ${route === "home" ? "active" : ""}`} onClick={() => onNav("home")}>Home</button>
-<<<<<<< HEAD
-          {authed && (
-=======
           <button className={`link ${route === "upload" ? "active" : ""}`} onClick={() => onNav("upload")}>Upload</button>
           {/* <button className={`link ${route === "shipping" ? "active" : ""}`} onClick={() => onNav("shipping")}>
             <Calculator size={14} /> Shipping
@@ -754,12 +748,7 @@
             <Package size={14} /> Checkout Demo
           </button> */}
           {authed ? (
->>>>>>> 951eb23a
             <>
-              <button className={`link ${route === "upload" ? "active" : ""}`} onClick={() => onNav("upload")}>Upload</button>
-              <button className={`link ${route === "shipping" ? "active" : ""}`} onClick={() => onNav("shipping")}>
-                <Calculator size={14} /> Shipping
-              </button>
               <button className={`link ${route === "dashboard" ? "active" : ""}`} onClick={() => onNav("dashboard")}>Dashboard</button>
             </>
           )}
@@ -1246,10 +1235,10 @@
       setError("Enter your name and Shopify store domain");
       return;
     }
-    
+
     setLoading(true);
     setError("");
-    
+
     try {
       await login({ name, email, storeDomain: store });
       onLoggedIn();
@@ -1480,22 +1469,13 @@
 
   return (
     <div className="app">
-<<<<<<< HEAD
       <Nav onNav={nav} route={route} user={user} onLogout={handleLogout} />
       {route === "home" && <HomePage onStart={() => authed ? nav("upload") : nav("login")} />}
       {route === "upload" && (authed ? <UploadPage /> : <LoginPage onLoggedIn={handleLogin} />)}
       {route === "shipping" && (authed ? <ShippingCalculator /> : <LoginPage onLoggedIn={handleLogin} />)}
       {route === "login" && <LoginPage onLoggedIn={handleLogin} />}
       {route === "dashboard" && (authed ? <DashboardPage user={user} onLogout={handleLogout} /> : <LoginPage onLoggedIn={handleLogin} />)}
-=======
-      <Nav onNav={nav} route={route} />
-      {route === "home" && <HomePage onStart={() => nav("upload")} />}
-      {route === "upload" && <UploadPage />}
-      {route === "shipping" && <ShippingCalculator />}
       {route === "checkout" && <CheckoutDemoPage />}
-      {route === "login" && <LoginPage onLoggedIn={() => nav("dashboard")} />}
-      {route === "dashboard" && (authed ? <DashboardPage onLogout={() => { clearAuth(); nav("login"); }} /> : <LoginPage onLoggedIn={() => nav("dashboard")} />)}
->>>>>>> 951eb23a
       <Footer />
     </div>
   );
