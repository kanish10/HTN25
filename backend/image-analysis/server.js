--- conflicted
+++ resolved
@@ -9,13 +9,8 @@
 const uploadRoutes = require('./routes/uploadRoutes');
 const directUploadRoutes = require('./routes/directUploadRoutes');
 const shopifyRoutes = require('./routes/shopifyRoutes');
-<<<<<<< HEAD
-const shippingRoutes = require('./routes/shippingRoutes');
-const shopifyCarrierRoutes = require('./routes/shopifyCarrierRoutes');
-=======
 const dynamoDBRoutes = require('./routes/dynamoDBRoutes');
 const s3Routes = require('./routes/s3Routes');
->>>>>>> ca373c8d
 
 const app = express();
 const PORT = process.env.PORT || 3002;
@@ -50,13 +45,8 @@
 app.use('/api', uploadRoutes);
 app.use('/api', directUploadRoutes);
 app.use('/api', shopifyRoutes);
-<<<<<<< HEAD
-app.use('/api', shippingRoutes);
-app.use('/api', shopifyCarrierRoutes);
-=======
 app.use('/api/db', dynamoDBRoutes);
 app.use('/api/s3', s3Routes);
->>>>>>> ca373c8d
 
 // Root endpoint
 app.get('/', (req, res) => {
@@ -74,18 +64,6 @@
       shopifyProduct: 'GET /api/shopify/product/:productId',
       updateStatus: 'PATCH /api/shopify/product/:productId/status',
       deleteProduct: 'DELETE /api/shopify/product/:productId',
-<<<<<<< HEAD
-      shippingCalculate: 'POST /api/shipping/calculate',
-      shippingTest: 'POST /api/shipping/test',
-      shippingCompare: 'POST /api/shipping/compare',
-      shippingBoxes: 'GET /api/shipping/boxes',
-      shippingProducts: 'GET /api/shipping/products',
-      carrierServiceWebhook: 'POST /api/shopify/shipping-rates',
-      setupCarrierService: 'POST /api/shopify/setup-carrier-service',
-      listCarrierServices: 'GET /api/shopify/carrier-services',
-      previewRates: 'POST /api/shopify/preview-rates',
-      linkedProducts: 'GET /api/shopify/linked-products'
-=======
       listProducts: 'GET /api/db/products',
       getProduct: 'GET /api/db/products/:productId',
       updateProductStatus: 'PUT /api/db/products/:productId/status',
@@ -99,7 +77,6 @@
       s3DeleteByKey: 'DELETE /api/s3/images/key/:s3Key',
       s3CopyImage: 'POST /api/s3/images/copy',
       s3Health: 'GET /api/s3/health'
->>>>>>> ca373c8d
     }
   });
 });
