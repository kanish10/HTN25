const AWS = require('aws-sdk');
const { v4: uuidv4 } = require('uuid');

class S3Service {
<<<<<<< HEAD
  constructor() {
    // Configure AWS SDK
    AWS.config.update({
      region: process.env.AWS_REGION,
      accessKeyId: process.env.AWS_ACCESS_KEY_ID,
      secretAccessKey: process.env.AWS_SECRET_ACCESS_KEY
    });

    this.s3 = new AWS.S3();
    this.bucketName = process.env.S3_BUCKET_NAME;
  }

  /**
   * Generate a unique product ID
   * @returns {string} - Generated product ID
   */
  generateProductId() {
    const timestamp = Date.now();
    const uuid = uuidv4().split('-')[0];
    return `prod_${timestamp}_${uuid}`;
  }

  /**
   * Generate S3 key for a product image
   * @param {string} productId - The product ID
   * @param {string} fileName - Original file name
   * @param {number} index - Optional index for multiple images
   * @returns {string} - S3 key
   */
  generateS3Key(productId, fileName, index = null) {
    const fileExtension = fileName.split('.').pop();
    if (index !== null && index > 0) {
      return `products/${productId}_${index}.${fileExtension}`;
    }
    return `products/${productId}.${fileExtension}`;
  }

  /**
   * Generate public URL for an S3 object
   * @param {string} s3Key - The S3 key
   * @returns {string} - Public URL
   */
  generatePublicUrl(s3Key) {
    return `https://${this.bucketName}.s3.amazonaws.com/${s3Key}`;
  }

  /**
   * Upload image directly to S3 with a specific product ID
   * @param {string} productId - The product ID to use
   * @param {Buffer} imageBuffer - Image buffer data
   * @param {string} fileName - Original file name
   * @param {string} contentType - MIME type of the image
   * @returns {Promise<Object>} - Upload result with URLs and metadata
   */
  async uploadImage(productId, imageBuffer, fileName, contentType) {
    try {
      const s3Key = this.generateS3Key(productId, fileName);
      
      console.log(`Uploading image for product ${productId} to S3 bucket: ${this.bucketName}`);
      
      const params = {
        Bucket: this.bucketName,
        Key: s3Key,
        Body: imageBuffer,
        ContentType: contentType,
        Metadata: {
          productId: productId,
          originalFileName: fileName,
          uploadedAt: new Date().toISOString()
=======
    constructor() {
        // Configure AWS SDK
        AWS.config.update({
            region: process.env.AWS_REGION,
            accessKeyId: process.env.AWS_ACCESS_KEY_ID,
            secretAccessKey: process.env.AWS_SECRET_ACCESS_KEY
        });

        this.s3 = new AWS.S3();
        this.bucketName = process.env.S3_BUCKET_NAME;
    }

    /**
     * Generate a unique product ID
     * @returns {string} - Generated product ID
     */
    generateProductId() {
        const timestamp = Date.now();
        const uuid = uuidv4().split('-')[0];
        return `prod_${timestamp}_${uuid}`;
    }

    /**
     * Generate S3 key for a product image
     * @param {string} productId - The product ID
     * @param {string} fileName - Original file name
     * @returns {string} - S3 key
     */
    generateS3Key(productId, fileName) {
        const fileExtension = fileName.split('.').pop();
        return `products/${productId}.${fileExtension}`;
    }

    /**
     * Generate public URL for an S3 object
     * @param {string} s3Key - The S3 key
     * @returns {string} - Public URL
     */
    generatePublicUrl(s3Key) {
        return `https://${this.bucketName}.s3.amazonaws.com/${s3Key}`;
    }

    /**
     * Upload image directly to S3 with a specific product ID
     * @param {string} productId - The product ID to use
     * @param {Buffer} imageBuffer - Image buffer data
     * @param {string} fileName - Original file name
     * @param {string} contentType - MIME type of the image
     * @returns {Promise<Object>} - Upload result with URLs and metadata
     */
    async uploadImage(productId, imageBuffer, fileName, contentType) {
        try {
            const s3Key = this.generateS3Key(productId, fileName);

            console.log(`Uploading image for product ${productId} to S3 bucket: ${this.bucketName}`);

            const params = {
                Bucket: this.bucketName,
                Key: s3Key,
                Body: imageBuffer,
                ContentType: contentType,
                Metadata: {
                    productId: productId,
                    originalFileName: fileName,
                    uploadedAt: new Date().toISOString()
                }
            };

            const result = await this.s3.upload(params).promise();
            const imageUrl = this.generatePublicUrl(s3Key);

            console.log(`Successfully uploaded image for product ${productId} to S3`);

            return {
                success: true,
                productId,
                s3Key,
                imageUrl,
                location: result.Location,
                etag: result.ETag,
                fileName,
                contentType,
                uploadedAt: new Date().toISOString()
            };

        } catch (error) {
            console.error('Error uploading image to S3:', error);
            throw new Error(`Failed to upload image to S3: ${error.message}`);
>>>>>>> 5cfa67e3
        }
    }

    /**
     * Get presigned URL for reading/downloading an image
     * @param {string} s3Key - The S3 key of the image
     * @param {number} expiresIn - Expiration time in seconds (default: 3600 = 1 hour)
     * @returns {Promise<string>} - Presigned URL for reading
     */
    async getPresignedReadUrl(s3Key, expiresIn = 3600) {
        try {
            const params = {
                Bucket: this.bucketName,
                Key: s3Key,
                Expires: expiresIn
            };

            const readUrl = await this.s3.getSignedUrlPromise('getObject', params);

            console.log(`Generated presigned read URL for ${s3Key}`);

            return readUrl;

        } catch (error) {
            console.error('Error generating presigned read URL:', error);
            throw new Error(`Failed to generate read URL: ${error.message}`);
        }
    }

    /**
     * Get presigned URL for client-side upload
     * @param {string} fileName - Original file name
     * @param {string} fileType - MIME type
     * @param {string} productId - Optional specific product ID, generates new one if not provided
     * @returns {Promise<Object>} - Presigned URL and metadata
     */
    async getPresignedUploadUrl(fileName, fileType, productId = null) {
        try {
            const finalProductId = productId || this.generateProductId();
            const s3Key = this.generateS3Key(finalProductId, fileName);

            const params = {
                Bucket: this.bucketName,
                Key: s3Key,
                Expires: 300, // 5 minutes
                ContentType: fileType,
                Metadata: {
                    productId: finalProductId,
                    originalFileName: fileName
                }
            };

            const uploadUrl = await this.s3.getSignedUrlPromise('putObject', params);
            const imageUrl = this.generatePublicUrl(s3Key);

            console.log(`Generated presigned URL for product ${finalProductId}`);

            return {
                success: true,
                productId: finalProductId,
                uploadUrl,
                imageUrl,
                s3Key,
                expiresIn: 300
            };

        } catch (error) {
            console.error('Error generating presigned URL:', error);
            throw new Error(`Failed to generate upload URL: ${error.message}`);
        }
    }
<<<<<<< HEAD
  }

  /**
   * Get presigned URL for a specific S3 key
   * @param {string} s3Key - The specific S3 key to upload to
   * @param {string} fileType - MIME type
   * @returns {Promise<Object>} - Presigned URL and metadata
   */
  async getPresignedUploadUrlWithKey(s3Key, fileType) {
    try {
      const params = {
        Bucket: this.bucketName,
        Key: s3Key,
        Expires: 300, // 5 minutes
        ContentType: fileType
      };

      const uploadUrl = await this.s3.getSignedUrlPromise('putObject', params);
      const imageUrl = this.generatePublicUrl(s3Key);

      console.log(`Generated presigned URL for key ${s3Key}`);

      return {
        success: true,
        uploadUrl,
        imageUrl,
        s3Key,
        expiresIn: 300
      };

    } catch (error) {
      console.error('Error generating presigned URL with key:', error);
      throw new Error(`Failed to generate upload URL: ${error.message}`);
    }
  }

  /**
   * List all images for a specific product
   * @param {string} productId - The product ID
   * @returns {Promise<Array>} - Array of image objects
   */
  async listProductImages(productId) {
    try {
      const listParams = {
        Bucket: this.bucketName,
        Prefix: `products/${productId}`
      };

      const listResult = await this.s3.listObjectsV2(listParams).promise();

      if (!listResult.Contents || listResult.Contents.length === 0) {
        return [];
      }

      const images = listResult.Contents.map((object, index) => {
        return {
          index: index,
          s3Key: object.Key,
          imageUrl: this.generatePublicUrl(object.Key),
          size: object.Size,
          lastModified: object.LastModified
        };
      });

      return images;

    } catch (error) {
      console.error('Error listing product images:', error);
      return [];
    }
  }

  /**
   * Get image metadata from S3
   * @param {string} productId - The product ID
   * @returns {Promise<Object>} - Image metadata
   */
  async getImageMetadata(productId) {
    try {
      // Find the image by scanning for objects with the product ID prefix
      const listParams = {
        Bucket: this.bucketName,
        Prefix: `products/${productId}.`
      };

      const listResult = await this.s3.listObjectsV2(listParams).promise();
      
      if (!listResult.Contents || listResult.Contents.length === 0) {
        throw new Error(`No image found for product ID ${productId}`);
      }

      const s3Key = listResult.Contents[0].Key;
      
      const headParams = {
        Bucket: this.bucketName,
        Key: s3Key
      };

      const metadata = await this.s3.headObject(headParams).promise();
      const imageUrl = this.generatePublicUrl(s3Key);
      
      return {
        productId,
        s3Key,
        imageUrl,
        size: metadata.ContentLength,
        contentType: metadata.ContentType,
        lastModified: metadata.LastModified,
        etag: metadata.ETag,
        metadata: metadata.Metadata
      };

    } catch (error) {
      console.error('Error getting image metadata:', error);
      throw new Error(`Failed to get image metadata: ${error.message}`);
=======

    /**
     * Get image metadata from S3
     * @param {string} productId - The product ID
     * @returns {Promise<Object>} - Image metadata
     */
    async getImageMetadata(productId) {
        try {
            // Find the image by scanning for objects with the product ID prefix
            const listParams = {
                Bucket: this.bucketName,
                Prefix: `products/${productId}.`
            };

            const listResult = await this.s3.listObjectsV2(listParams).promise();

            if (!listResult.Contents || listResult.Contents.length === 0) {
                throw new Error(`No image found for product ID ${productId}`);
            }

            const s3Key = listResult.Contents[0].Key;

            const headParams = {
                Bucket: this.bucketName,
                Key: s3Key
            };

            const metadata = await this.s3.headObject(headParams).promise();
            const imageUrl = this.generatePublicUrl(s3Key);

            return {
                productId,
                s3Key,
                imageUrl,
                size: metadata.ContentLength,
                contentType: metadata.ContentType,
                lastModified: metadata.LastModified,
                etag: metadata.ETag,
                metadata: metadata.Metadata
            };

        } catch (error) {
            console.error('Error getting image metadata:', error);
            throw new Error(`Failed to get image metadata: ${error.message}`);
        }
>>>>>>> 5cfa67e3
    }

    /**
     * List all product images with optional prefix filter
     * @param {string} prefix - Optional prefix filter (default: 'products/')
     * @param {number} maxKeys - Maximum number of keys to return
     * @returns {Promise<Object>} - List of images with metadata
     */
    async listImages(prefix = 'products/', maxKeys = 100) {
        try {
            const params = {
                Bucket: this.bucketName,
                Prefix: prefix,
                MaxKeys: maxKeys
            };

            const result = await this.s3.listObjectsV2(params).promise();

            const images = result.Contents.map(object => {
                // Extract product ID from key (assuming format: products/prod_timestamp_uuid.ext)
                const keyParts = object.Key.split('/');
                const fileName = keyParts[keyParts.length - 1];
                const productId = fileName.split('.')[0];

                return {
                    productId,
                    s3Key: object.Key,
                    imageUrl: this.generatePublicUrl(object.Key),
                    size: object.Size,
                    lastModified: object.LastModified,
                    etag: object.ETag
                };
            });

            return {
                images,
                count: images.length,
                isTruncated: result.IsTruncated,
                nextContinuationToken: result.NextContinuationToken
            };

        } catch (error) {
            console.error('Error listing images:', error);
            throw new Error(`Failed to list images: ${error.message}`);
        }
    }

    /**
     * Delete image from S3 by product ID
     * @param {string} productId - The product ID
     * @returns {Promise<Object>} - Delete operation result
     */
    async deleteImageByProductId(productId) {
        try {
            // First, find the image key
            const metadata = await this.getImageMetadata(productId);

            return await this.deleteImage(metadata.s3Key);

        } catch (error) {
            console.error('Error deleting image by product ID:', error);
            throw new Error(`Failed to delete image for product ${productId}: ${error.message}`);
        }
    }

    /**
     * Delete image from S3 by S3 key
     * @param {string} s3Key - The S3 key
     * @returns {Promise<Object>} - Delete operation result
     */
    async deleteImage(s3Key) {
        try {
            const params = {
                Bucket: this.bucketName,
                Key: s3Key
            };

            await this.s3.deleteObject(params).promise();

            console.log(`Successfully deleted image: ${s3Key}`);

            return {
                success: true,
                s3Key,
                message: 'Image deleted successfully'
            };

        } catch (error) {
            console.error('Error deleting image:', error);
            throw new Error(`Failed to delete image: ${error.message}`);
        }
    }

    /**
     * Copy image to a new location within the same bucket
     * @param {string} sourceProductId - Source product ID
     * @param {string} targetProductId - Target product ID
     * @returns {Promise<Object>} - Copy operation result
     */
    async copyImage(sourceProductId, targetProductId) {
        try {
            // Get source image metadata
            const sourceMetadata = await this.getImageMetadata(sourceProductId);

            // Generate target key
            const sourceFileName = sourceMetadata.s3Key.split('/').pop();
            const fileExtension = sourceFileName.split('.').pop();
            const targetS3Key = `products/${targetProductId}.${fileExtension}`;

            const copyParams = {
                Bucket: this.bucketName,
                CopySource: `${this.bucketName}/${sourceMetadata.s3Key}`,
                Key: targetS3Key,
                Metadata: {
                    productId: targetProductId,
                    copiedFrom: sourceProductId,
                    copiedAt: new Date().toISOString()
                },
                MetadataDirective: 'REPLACE'
            };

            await this.s3.copyObject(copyParams).promise();

            const targetImageUrl = this.generatePublicUrl(targetS3Key);

            console.log(`Successfully copied image from ${sourceProductId} to ${targetProductId}`);

            return {
                success: true,
                sourceProductId,
                targetProductId,
                sourceS3Key: sourceMetadata.s3Key,
                targetS3Key,
                targetImageUrl
            };

        } catch (error) {
            console.error('Error copying image:', error);
            throw new Error(`Failed to copy image: ${error.message}`);
        }
    }
}

module.exports = S3Service;<|MERGE_RESOLUTION|>--- conflicted
+++ resolved
@@ -2,28 +2,27 @@
 const { v4: uuidv4 } = require('uuid');
 
 class S3Service {
-<<<<<<< HEAD
-  constructor() {
-    // Configure AWS SDK
-    AWS.config.update({
-      region: process.env.AWS_REGION,
-      accessKeyId: process.env.AWS_ACCESS_KEY_ID,
-      secretAccessKey: process.env.AWS_SECRET_ACCESS_KEY
-    });
-
-    this.s3 = new AWS.S3();
-    this.bucketName = process.env.S3_BUCKET_NAME;
-  }
-
-  /**
-   * Generate a unique product ID
-   * @returns {string} - Generated product ID
-   */
-  generateProductId() {
-    const timestamp = Date.now();
-    const uuid = uuidv4().split('-')[0];
-    return `prod_${timestamp}_${uuid}`;
-  }
+    constructor() {
+        // Configure AWS SDK
+        AWS.config.update({
+            region: process.env.AWS_REGION,
+            accessKeyId: process.env.AWS_ACCESS_KEY_ID,
+            secretAccessKey: process.env.AWS_SECRET_ACCESS_KEY
+        });
+
+        this.s3 = new AWS.S3();
+        this.bucketName = process.env.S3_BUCKET_NAME;
+    }
+
+    /**
+     * Generate a unique product ID
+     * @returns {string} - Generated product ID
+     */
+    generateProductId() {
+        const timestamp = Date.now();
+        const uuid = uuidv4().split('-')[0];
+        return `prod_${timestamp}_${uuid}`;
+    }
 
   /**
    * Generate S3 key for a product image
@@ -40,72 +39,6 @@
     return `products/${productId}.${fileExtension}`;
   }
 
-  /**
-   * Generate public URL for an S3 object
-   * @param {string} s3Key - The S3 key
-   * @returns {string} - Public URL
-   */
-  generatePublicUrl(s3Key) {
-    return `https://${this.bucketName}.s3.amazonaws.com/${s3Key}`;
-  }
-
-  /**
-   * Upload image directly to S3 with a specific product ID
-   * @param {string} productId - The product ID to use
-   * @param {Buffer} imageBuffer - Image buffer data
-   * @param {string} fileName - Original file name
-   * @param {string} contentType - MIME type of the image
-   * @returns {Promise<Object>} - Upload result with URLs and metadata
-   */
-  async uploadImage(productId, imageBuffer, fileName, contentType) {
-    try {
-      const s3Key = this.generateS3Key(productId, fileName);
-      
-      console.log(`Uploading image for product ${productId} to S3 bucket: ${this.bucketName}`);
-      
-      const params = {
-        Bucket: this.bucketName,
-        Key: s3Key,
-        Body: imageBuffer,
-        ContentType: contentType,
-        Metadata: {
-          productId: productId,
-          originalFileName: fileName,
-          uploadedAt: new Date().toISOString()
-=======
-    constructor() {
-        // Configure AWS SDK
-        AWS.config.update({
-            region: process.env.AWS_REGION,
-            accessKeyId: process.env.AWS_ACCESS_KEY_ID,
-            secretAccessKey: process.env.AWS_SECRET_ACCESS_KEY
-        });
-
-        this.s3 = new AWS.S3();
-        this.bucketName = process.env.S3_BUCKET_NAME;
-    }
-
-    /**
-     * Generate a unique product ID
-     * @returns {string} - Generated product ID
-     */
-    generateProductId() {
-        const timestamp = Date.now();
-        const uuid = uuidv4().split('-')[0];
-        return `prod_${timestamp}_${uuid}`;
-    }
-
-    /**
-     * Generate S3 key for a product image
-     * @param {string} productId - The product ID
-     * @param {string} fileName - Original file name
-     * @returns {string} - S3 key
-     */
-    generateS3Key(productId, fileName) {
-        const fileExtension = fileName.split('.').pop();
-        return `products/${productId}.${fileExtension}`;
-    }
-
     /**
      * Generate public URL for an S3 object
      * @param {string} s3Key - The S3 key
@@ -161,7 +94,6 @@
         } catch (error) {
             console.error('Error uploading image to S3:', error);
             throw new Error(`Failed to upload image to S3: ${error.message}`);
->>>>>>> 5cfa67e3
         }
     }
 
@@ -233,8 +165,6 @@
             throw new Error(`Failed to generate upload URL: ${error.message}`);
         }
     }
-<<<<<<< HEAD
-  }
 
   /**
    * Get presigned URL for a specific S3 key
@@ -312,51 +242,6 @@
    * @returns {Promise<Object>} - Image metadata
    */
   async getImageMetadata(productId) {
-    try {
-      // Find the image by scanning for objects with the product ID prefix
-      const listParams = {
-        Bucket: this.bucketName,
-        Prefix: `products/${productId}.`
-      };
-
-      const listResult = await this.s3.listObjectsV2(listParams).promise();
-      
-      if (!listResult.Contents || listResult.Contents.length === 0) {
-        throw new Error(`No image found for product ID ${productId}`);
-      }
-
-      const s3Key = listResult.Contents[0].Key;
-      
-      const headParams = {
-        Bucket: this.bucketName,
-        Key: s3Key
-      };
-
-      const metadata = await this.s3.headObject(headParams).promise();
-      const imageUrl = this.generatePublicUrl(s3Key);
-      
-      return {
-        productId,
-        s3Key,
-        imageUrl,
-        size: metadata.ContentLength,
-        contentType: metadata.ContentType,
-        lastModified: metadata.LastModified,
-        etag: metadata.ETag,
-        metadata: metadata.Metadata
-      };
-
-    } catch (error) {
-      console.error('Error getting image metadata:', error);
-      throw new Error(`Failed to get image metadata: ${error.message}`);
-=======
-
-    /**
-     * Get image metadata from S3
-     * @param {string} productId - The product ID
-     * @returns {Promise<Object>} - Image metadata
-     */
-    async getImageMetadata(productId) {
         try {
             // Find the image by scanning for objects with the product ID prefix
             const listParams = {
@@ -395,7 +280,6 @@
             console.error('Error getting image metadata:', error);
             throw new Error(`Failed to get image metadata: ${error.message}`);
         }
->>>>>>> 5cfa67e3
     }
 
     /**
