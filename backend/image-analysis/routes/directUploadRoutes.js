const express = require('express');
const multer = require('multer');
const GeminiService = require('../services/geminiService');
const DataFormatter = require('../utils/dataFormatter');
<<<<<<< HEAD
const MongoDBService = require('../services/mongoDBService');
const S3Service = require('../services/s3Service');
=======
const DynamoDBService = require('../services/dynamoDBService');
>>>>>>> c1a477d5

const router = express.Router();

// Configure multer for memory storage
const storage = multer.memoryStorage();
const upload = multer({
  storage: storage,
  limits: {
    fileSize: 10 * 1024 * 1024, // 10MB limit
  },
  fileFilter: (req, file, cb) => {
    if (file.mimetype.startsWith('image/')) {
      cb(null, true);
    } else {
      cb(new Error('Only image files are allowed'), false);
    }
  }
});

const geminiService = new GeminiService();
<<<<<<< HEAD
const mongoDBService = new MongoDBService();
const s3Service = new S3Service();
=======
const dynamoDBService = new DynamoDBService();
>>>>>>> c1a477d5

// POST /direct-upload - Upload image directly and analyze
router.post('/direct-upload', upload.single('image'), async (req, res) => {
  try {
    if (!req.file) {
      return res.status(400).json({
        error: 'No image file provided'
      });
    }

    console.log('Processing direct upload:', req.file.originalname);

    // get userId TO-DO
      const userId = req.userId ?? process.env.USER_ID ?? 'unknown'

    // Generate product ID
    const timestamp = Date.now();
    const productId = `prod_${timestamp}_direct`;
    
    // Analyze image directly from buffer
    const extractedData = await geminiService.analyzeProductImageDirect(
      req.file.buffer, 
      req.file.mimetype
    );
    
    // Generate additional content
    const generatedContent = await geminiService.generateProductContent(extractedData);
    
<<<<<<< HEAD
    // Step 5: Format for MongoDB with S3 URL
    const mongoDBData = DataFormatter.formatForDynamoDB(
      userId,
=======
    // Format for DynamoDB (no S3 URL needed)
    const dynamoDBData = DataFormatter.formatForDynamoDB(
        userId,
>>>>>>> c1a477d5
      productId,
      null, // No image URL since we processed directly
      extractedData,
      generatedContent
    );
    
<<<<<<< HEAD
    // Add S3 and file info
    mongoDBData.s3Info = {
      s3Key: s3UploadResult.s3Key,
      bucket: process.env.S3_BUCKET_NAME,
      etag: s3UploadResult.etag,
      uploadedAt: s3UploadResult.uploadedAt
    };
    
    mongoDBData.fileInfo = {
=======
    // Add file info
    dynamoDBData.fileInfo = {
>>>>>>> c1a477d5
      originalName: req.file.originalname,
      size: req.file.size,
      mimeType: req.file.mimetype,
      processedDirectly: true
    };
    
<<<<<<< HEAD
    // Step 6: Upload to MongoDB
=======
    // Upload to DynamoDB
>>>>>>> c1a477d5
    try {
      await mongoDBService.uploadProduct(mongoDBData);
      console.log(`Product ${productId} successfully uploaded to MongoDB`);
    } catch (dbError) {
<<<<<<< HEAD
      console.error('MongoDB upload failed:', dbError.message);
      // If MongoDB fails, we should clean up the S3 upload
      try {
        await s3Service.deleteImage(s3UploadResult.s3Key);
        console.log('Cleaned up S3 image after MongoDB failure');
      } catch (cleanupError) {
        console.error('Failed to cleanup S3 image:', cleanupError.message);
      }
      
      return res.status(500).json({
        error: 'Failed to save product data',
        details: dbError.message
      });
=======
      console.error('DynamoDB upload failed:', dbError.message);
      // Continue with response even if DB upload fails
>>>>>>> c1a477d5
    }
    
    const response = DataFormatter.createAnalysisResponse(mongoDBData);

    // Auto-store product data for shipping calculations
    try {
      const axios = require('axios');
      await axios.post(`http://localhost:${process.env.PORT || 3002}/api/shipping/store-product`, {
        productId: productId,
        productData: mongoDBData
      });
      console.log(`📦 Product ${productId} automatically stored for shipping calculations`);
    } catch (storeError) {
      console.warn('⚠️ Failed to auto-store product for shipping:', storeError.message);
      // Don't fail the main request if shipping storage fails
    }

    res.json(response);
    
  } catch (error) {
    console.error('Direct upload error:', error);
    res.status(500).json({
      error: 'Failed to process image',
      details: error.message
    });
  }
});

module.exports = router;<|MERGE_RESOLUTION|>--- conflicted
+++ resolved
@@ -2,12 +2,8 @@
 const multer = require('multer');
 const GeminiService = require('../services/geminiService');
 const DataFormatter = require('../utils/dataFormatter');
-<<<<<<< HEAD
 const MongoDBService = require('../services/mongoDBService');
 const S3Service = require('../services/s3Service');
-=======
-const DynamoDBService = require('../services/dynamoDBService');
->>>>>>> c1a477d5
 
 const router = express.Router();
 
@@ -28,12 +24,8 @@
 });
 
 const geminiService = new GeminiService();
-<<<<<<< HEAD
 const mongoDBService = new MongoDBService();
 const s3Service = new S3Service();
-=======
-const dynamoDBService = new DynamoDBService();
->>>>>>> c1a477d5
 
 // POST /direct-upload - Upload image directly and analyze
 router.post('/direct-upload', upload.single('image'), async (req, res) => {
@@ -55,29 +47,22 @@
     
     // Analyze image directly from buffer
     const extractedData = await geminiService.analyzeProductImageDirect(
-      req.file.buffer, 
+      req.file.buffer,
       req.file.mimetype
     );
     
     // Generate additional content
     const generatedContent = await geminiService.generateProductContent(extractedData);
     
-<<<<<<< HEAD
     // Step 5: Format for MongoDB with S3 URL
     const mongoDBData = DataFormatter.formatForDynamoDB(
       userId,
-=======
-    // Format for DynamoDB (no S3 URL needed)
-    const dynamoDBData = DataFormatter.formatForDynamoDB(
-        userId,
->>>>>>> c1a477d5
       productId,
       null, // No image URL since we processed directly
       extractedData,
       generatedContent
     );
     
-<<<<<<< HEAD
     // Add S3 and file info
     mongoDBData.s3Info = {
       s3Key: s3UploadResult.s3Key,
@@ -85,28 +70,19 @@
       etag: s3UploadResult.etag,
       uploadedAt: s3UploadResult.uploadedAt
     };
-    
+
     mongoDBData.fileInfo = {
-=======
-    // Add file info
-    dynamoDBData.fileInfo = {
->>>>>>> c1a477d5
       originalName: req.file.originalname,
       size: req.file.size,
       mimeType: req.file.mimetype,
       processedDirectly: true
     };
     
-<<<<<<< HEAD
     // Step 6: Upload to MongoDB
-=======
-    // Upload to DynamoDB
->>>>>>> c1a477d5
     try {
       await mongoDBService.uploadProduct(mongoDBData);
       console.log(`Product ${productId} successfully uploaded to MongoDB`);
     } catch (dbError) {
-<<<<<<< HEAD
       console.error('MongoDB upload failed:', dbError.message);
       // If MongoDB fails, we should clean up the S3 upload
       try {
@@ -120,10 +96,6 @@
         error: 'Failed to save product data',
         details: dbError.message
       });
-=======
-      console.error('DynamoDB upload failed:', dbError.message);
-      // Continue with response even if DB upload fails
->>>>>>> c1a477d5
     }
     
     const response = DataFormatter.createAnalysisResponse(mongoDBData);
